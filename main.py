--- conflicted
+++ resolved
@@ -313,18 +313,15 @@
     """IIFL Authentication management page"""
     return templates.TemplateResponse("auth_management.html", {"request": request})
 
-<<<<<<< HEAD
-
-@app.get("/guide")
-async def guide_page(request: Request):
-    """Simple guide/help page"""
-    return templates.TemplateResponse("guide.html", {"request": request})
-=======
 @app.get("/guide")
 async def user_guide_page(request: Request):
     """Static user guide documentation page"""
-    return templates.TemplateResponse("user_guide.html", {"request": request})
->>>>>>> b18b11d7
+    # Serve the more comprehensive user guide template; keep the older
+    # guide.html present for compatibility but prefer user_guide.html.
+    try:
+        return templates.TemplateResponse("user_guide.html", {"request": request})
+    except Exception:
+        return templates.TemplateResponse("guide.html", {"request": request})
 
 if __name__ == "__main__":
     settings = get_settings()
